--- conflicted
+++ resolved
@@ -19,8 +19,4 @@
 scikit-learn~=0.23.2
 sphinx==2.2.1 # Docs
 sphinx-rtd-theme==0.4.3 # Docs
-<<<<<<< HEAD
-releases==1.6.3
-=======
-releases==1.6.3 # Docs
->>>>>>> 28284c51
+releases==1.6.3 # Docs