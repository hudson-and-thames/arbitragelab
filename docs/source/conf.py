--- conflicted
+++ resolved
@@ -18,13 +18,9 @@
 # -- Project information -----------------------------------------------------
 
 project = 'arbitragelab'
-<<<<<<< HEAD
+
 copyright = '2019, Hudson & Thames Quantitative Research.'
 author = 'Hudson & Thames Quantitative Research.'
-=======
-copyright = '2019, Hudson & Thames,'
-author = 'Hudson & Thames'
->>>>>>> 4a46f5e5
 
 # The full version, including alpha/beta/rc tags
 release = '0.0.1'
