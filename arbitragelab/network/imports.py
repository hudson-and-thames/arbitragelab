# Copyright 2019, Hudson and Thames Quantitative Research
# All rights reserved
# Read more: https://hudson-and-thames-arbitragelab.readthedocs-hosted.com/en/latest/additional_information/license.html

"""
This module validates your API key. Please note that making changes to this file or any of the files in this library is
a violation of the license agreement. If you have any problems, please contact us: research@hudsonthames.org.
"""

import os
import json
from urllib.request import urlopen
from urllib.error import HTTPError, URLError

from arbitragelab.util import devadarsh

API_KEY_ENV_VAR = "ARBLAB_API_KEY"


class Golem:
    """
    Class to verify the API Key of the end user. Make sure that you have declared your environment variables. See the
    installation documentation for more details.
    """

    # pylint: disable=missing-function-docstring
    def __init__(self):
        self.__validate()

    # pylint: disable=missing-function-docstring
    @staticmethod
    def __check_api_key():
        # Check environment variables is present
        if API_KEY_ENV_VAR in os.environ:
            # Validate key
            old_key, new_key = '', ''

            # Check old server
            try:
                with urlopen("https://us-central1-hudson-and-thames.cloudfunctions.net/checkKey/" + os.environ[API_KEY_ENV_VAR]) as response:
                    response_content = response.read()
                    json_response = json.loads(response_content)
                    old_key = json_response['status'] == 'active'
            except HTTPError:
                pass
            except URLError as err:
                raise ConnectionError('Can not reach the server. Please check your connection or firewall.') from err

            # Check new server
            try:
                if not old_key:
                    with urlopen("https://hudson-thames.ew.r.appspot.com/api/access/" + os.environ[API_KEY_ENV_VAR]) as response:
                        response_content = response.read().decode()
                        new_key = response_content == 'OK'
            except HTTPError as err:
                raise Exception(" ARBLAB_API_KEY is not valid.") from err

            # Return the results
            return old_key or new_key
        # Else the API KEy has not been registered.
        raise Exception(" ARBLAB_API_KEY not found in your environment variables. Please check the install instructions.")

    # pylint: disable=missing-function-docstring
    @staticmethod
    def __import_libraries():
        # pylint: disable=import-outside-toplevel, unused-import
        import arbitragelab.codependence as codependence
        import arbitragelab.cointegration_approach as cointegration_approach
        import arbitragelab.copula_approach as copula_approach
        import arbitragelab.distance_approach as distance_approach
        import arbitragelab.ml_approach as ml_approach
        import arbitragelab.optimal_mean_reversion as optimal_mean_reversion
        import arbitragelab.other_approaches as other_approaches
        import arbitragelab.stochastic_control_approach as stochastic_control_approach
        import arbitragelab.tearsheet as tearsheet
        import arbitragelab.time_series_approach as time_series_approach
<<<<<<< HEAD
        import arbitragelab.hedge_ratios as hedge_ratios
        import arbitragelab.pairs_selection as pairs_selection
=======
        import arbitragelab.util as util
>>>>>>> 5f1cc118
        devadarsh.track('Import')

    # pylint: disable=missing-function-docstring
    def __validate(self):
        if self.__check_api_key():
            self.__import_libraries()
        else:
            raise Exception("Invalid API Key: Please check the install instructions as well as your account.")<|MERGE_RESOLUTION|>--- conflicted
+++ resolved
@@ -74,12 +74,9 @@
         import arbitragelab.stochastic_control_approach as stochastic_control_approach
         import arbitragelab.tearsheet as tearsheet
         import arbitragelab.time_series_approach as time_series_approach
-<<<<<<< HEAD
         import arbitragelab.hedge_ratios as hedge_ratios
         import arbitragelab.pairs_selection as pairs_selection
-=======
         import arbitragelab.util as util
->>>>>>> 5f1cc118
         devadarsh.track('Import')
 
     # pylint: disable=missing-function-docstring
