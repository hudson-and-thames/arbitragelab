--- conflicted
+++ resolved
@@ -15,7 +15,6 @@
 from arbitragelab.ml_approach.feature_expander import FeatureExpander
 from arbitragelab.ml_approach.filters import ThresholdFilter, CorrelationFilter, VolatilityFilter
 
-<<<<<<< HEAD
 # pylint: disable=R0914
 
 class SpreadModelingHelper:
@@ -24,13 +23,6 @@
     repeatable functionality into two basic steps;
     - init - where the datasets given the spread are generated.
     - plot_model_results - given a model plot strategy results and metrics.
-=======
-# pylint: disable=too-many-instance-attributes
-
-class SpreadModelingHelper:
-    """
-    Spread modelling apporach from Dunis et al. (2005).
->>>>>>> 2eb8fafa
     """
 
     def __init__(self, sprd: pd.Series, insample_date_range: tuple,
@@ -39,11 +31,7 @@
         """
         This method will break the spread in two major periods:
 
-<<<<<<< HEAD
-        Insample Period - that will be broken down in two; the training period
-=======
         In Sample Period - that will be broken down in two; the training period
->>>>>>> 2eb8fafa
         and the testing period.
         Out of Sample Period - the final stretch embargoed by a year from the
         in sample period.
@@ -120,24 +108,6 @@
         self.oos_pred = None
 
     @staticmethod
-<<<<<<< HEAD
-=======
-    def _onedim_scaler_wrapper(scaler_obj: MinMaxScaler, original_data: pd.DataFrame) -> pd.Series:
-        """
-        Converts data object to a proper scaled object.
-
-        :param scaler_obj: (MinMaxScaler) Object to use to scale the data.
-        :param original_data: (pd.DataFrame) The data that needs to be scaled.
-        :return: (pd.Series) Scaled data.
-        """
-
-        reshaped_data = original_data.values.reshape(-1, 1)
-        scaled_data = scaler_obj.transform(reshaped_data).reshape(-1)
-
-        return pd.Series(scaled_data, index=original_data.index)
-
-    @staticmethod
->>>>>>> 2eb8fafa
     def _wrap_threshold_filter(ytrue: pd.DataFrame, ypred: pd.DataFrame, std_dev_sample: float) -> pd.DataFrame:
         """
         Wraps Threshold filter class.
@@ -211,12 +181,8 @@
         :param std_dev_sample: (float) The range for the buy/sell threshold.
         :param working_df: (pd.DataFrame) DataFrame with both legs of the spread.
         :param plot: (bool) Plot the trades of each filter.
-<<<<<<< HEAD
         :param figsize: (tuple) Figure size as a tuple for plotting.
-        :return: (tuple) Filter events.
-=======
         :return: (tuple) All events series: unfiltered, std, corr, std_vol, corr_vol.
->>>>>>> 2eb8fafa
         """
 
         unfiltered_events = self._wrap_threshold_filter(ytrain, ypred,
@@ -261,11 +227,7 @@
         to each dataset slice.
 
         :param working_df: (pd.DataFrame) DataFrame with both legs of the spread.
-<<<<<<< HEAD
-        :return: (pd.DataFrame) Metrics for all sets.
-=======
         :return: (pd.DataFrame) DataFrame with all financial metrics.
->>>>>>> 2eb8fafa
         """
 
         train_filter_results = self.get_filtering_results(self.target_train, self.train_pred,
@@ -295,12 +257,8 @@
 
         :param filter_events: (pd.DataFrame) Trade events tagged with a
             'side' column with 1/0/-1 referring to long, no trade, short.
-<<<<<<< HEAD
-        :return: (pd.DataFrame) Financial metrics for each set.
-=======
         :return: (pd.DataFrame) DataFrame with metrics: Returns, Volatility,
             Max Drawdown, Sharpe Ratio.
->>>>>>> 2eb8fafa
         """
 
         metrics = []
@@ -335,15 +293,10 @@
             annual_vol = std_dev ** (1.0 / 2)
             annual_vol = np.round(annual_vol*100, 2)
 
-<<<<<<< HEAD
             # Calculate the sharpe ratio.
             sharpe_ratio = np.round(rets.mean() / std_dev, 2)
 
             # Calculate overrall max drawdown.
-=======
-            sharpe_ratio = np.round(rets.mean() / std_dev, 2)
-
->>>>>>> 2eb8fafa
             cum_returns = (np.cumprod(1 + rets.values))*100
             max_return = np.fmax.accumulate(cum_returns, axis=0)
             max_drawdown = np.min((cum_returns - max_return) / max_return, axis=0)
@@ -362,12 +315,8 @@
         Plots the regression results for the training, test and oos sets.
 
         :param model: (Object) ML model that has the method 'predict' implemented.
-<<<<<<< HEAD
         :param figsize: (tuple) Figure size for plot.
-        :return: (tuple) Predicted target values for all sets.
-=======
-        :return: (tuple) Train, test, and OOS data inverted.
->>>>>>> 2eb8fafa
+        :return: (tuple) Predicted target values for all sets
         """
 
         predicted_train_y = pd.Series(model.predict(self.input_train))
@@ -406,12 +355,8 @@
         Plots long/short/all trades given a set of labeled returns.
 
         :param events: (pd.DataFrame) Trade DataFrame with returns and side as columns.
-<<<<<<< HEAD
-        :param title: (str) Title for plot.
+        :param title: (str) Title to use for the plot.
         :param figsize: (tuple) Figure size for plot.
-=======
-        :param title: (str) Title to use for the plot.
->>>>>>> 2eb8fafa
         """
 
         plt.figure(figsize=figsize)
@@ -432,16 +377,10 @@
         """
         Plots Regression results (predicted vs ground) for visual comparison.
 
-<<<<<<< HEAD
         :param ytrue: (pd.Series) The ground truth data.
         :param ypred: (pd.Series) The predicted data.
         :param title: (str) Title for plot.
         :param figsize: (tuple) Figure size for plot.
-=======
-        :param ytrue: (pd.DataFrame) The ground truth data.
-        :param ypred: (pd.DataFrame) The predicted data.
-        :param title: (str) Title to use for the plot.
->>>>>>> 2eb8fafa
         """
 
         print("This is r^2 score for " + str(title) + ": " + str(r2_score(y_true, y_pred)))
