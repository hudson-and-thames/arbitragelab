--- conflicted
+++ resolved
@@ -7,8 +7,5 @@
                                                          bollinger_bands_trading_strategy, linear_trading_strategy)
 from arbitragelab.cointegration_approach.minimum_profit import MinimumProfit
 from arbitragelab.cointegration_approach.coint_sim import CointegrationSimulation
-<<<<<<< HEAD
-from arbitragelab.cointegration_approach.sparse_mr_portfolio import SparseMeanReversionPortfolio
-=======
 from arbitragelab.cointegration_approach.multi_coint import MultivariateCointegration
->>>>>>> e71d84dd
+from arbitragelab.cointegration_approach.sparse_mr_portfolio import SparseMeanReversionPortfolio