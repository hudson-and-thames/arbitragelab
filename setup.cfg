--- conflicted
+++ resolved
@@ -65,11 +65,8 @@
     pyvinecopulib==0.5.5
     dash==1.19.0
     jupyter-dash==0.4.0
-<<<<<<< HEAD
+    getmac==0.8.2
     mpmath==1.2.1
-=======
-    getmac==0.8.2
->>>>>>> 8d0e5d3b
 
 [options.packages.find]
 package_dir =
